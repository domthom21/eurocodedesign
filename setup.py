#!/usr/bin/env python

"""The setup script."""
from setuptools import setup, find_packages

with open('README.rst') as readme_file:
    readme = readme_file.read()

with open('HISTORY.rst') as history_file:
    history = history_file.read()

<<<<<<< HEAD
requirements = ['pandas', 'numpy', 'typing_extensions', ]
=======
requirements = ['pandas>=2.0', 'numpy']
>>>>>>> 7c3cdbf3

test_requirements = ['pytest>=3', 'typing_extensions', ]

setup(
    author="Dominik Thomas",
    author_email='dominik.thomas@hsu-hh.de',
    python_requires='>=3.10',
    classifiers=[
        'Development Status :: 2 - Pre-Alpha',
        'Intended Audience :: Developers',
        'Natural Language :: English',
        'Programming Language :: Python :: 3.10',
        'Programming Language :: Python :: 3.11',
    ],
    description="Typed python framework for eurocode calculations.",
    install_requires=requirements,
    long_description=readme + '\n\n' + history,
    include_package_data=True,
    keywords='eurocodedesign',
    name='eurocodedesign',
    packages=find_packages(include=['eurocodedesign', 'eurocodedesign.*']),
    test_suite='tests',
    tests_require=test_requirements,
    url='https://github.com/domthom21/eurocodedesign',
    version='0.0.1',
    zip_safe=False,
)<|MERGE_RESOLUTION|>--- conflicted
+++ resolved
@@ -9,11 +9,7 @@
 with open('HISTORY.rst') as history_file:
     history = history_file.read()
 
-<<<<<<< HEAD
-requirements = ['pandas', 'numpy', 'typing_extensions', ]
-=======
-requirements = ['pandas>=2.0', 'numpy']
->>>>>>> 7c3cdbf3
+requirements = ['pandas>=2.0', 'numpy', 'typing_extensions', ]
 
 test_requirements = ['pytest>=3', 'typing_extensions', ]
 
